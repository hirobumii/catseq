[project]
name = "catseq"
version = "0.2.0"
description = "A Categorical Framework for Hardware Sequence Control"
requires-python = ">=3.12"
dependencies = [
    "numpy",
    "oasm.dev",
    "ipykernel",
<<<<<<< HEAD
    "sipyco",
    "h5py",
    "scipy"
=======
    "matplotlib>=3.10.6",
>>>>>>> 2ec99847
]

[project.optional-dependencies]
dev = [
    "pytest",
    "pytest-mock",
    "ruff",
    "mypy"
]



[tool.setuptools]
packages = ["catseq"]

[tool.ruff]
line-length = 88

[tool.ruff.lint]
# Enable the standard pycodestyle (E) and pyflakes (F) rules.
select = ["E", "F"]
# Ignore E501 (line too long) and E701 (multiple statements on one line)
# for now to get a passing CI baseline.
ignore = ["E501", "E701"]

[tool.mypy]
# Allow mypy to work with the implicit namespace packages in this project.
namespace_packages = true
# Exclude the temporary build directory created by pip/uv to avoid duplicate module errors.
exclude = ["build/"]

[dependency-groups]
dev = [
    "ipykernel>=6.30.1",
    "pytest-mock>=3.14.1",
]<|MERGE_RESOLUTION|>--- conflicted
+++ resolved
@@ -7,13 +7,10 @@
     "numpy",
     "oasm.dev",
     "ipykernel",
-<<<<<<< HEAD
     "sipyco",
     "h5py",
     "scipy"
-=======
     "matplotlib>=3.10.6",
->>>>>>> 2ec99847
 ]
 
 [project.optional-dependencies]
